/*
 * Copyright 2015-2018 Real Logic Ltd, Adaptive Financial Consulting Ltd.
 *
 * Licensed under the Apache License, Version 2.0 (the "License");
 * you may not use this file except in compliance with the License.
 * You may obtain a copy of the License at
 *
 * https://www.apache.org/licenses/LICENSE-2.0
 *
 * Unless required by applicable law or agreed to in writing, software
 * distributed under the License is distributed on an "AS IS" BASIS,
 * WITHOUT WARRANTIES OR CONDITIONS OF ANY KIND, either express or implied.
 * See the License for the specific language governing permissions and
 * limitations under the License.
 */
package uk.co.real_logic.artio.engine.framer;

import io.aeron.Image;
import org.agrona.ErrorHandler;
import org.agrona.LangUtil;
import org.agrona.concurrent.*;
import uk.co.real_logic.artio.CommonConfiguration;
import uk.co.real_logic.artio.FixCounters;
import uk.co.real_logic.artio.Reply;
import uk.co.real_logic.artio.engine.EngineConfiguration;
import uk.co.real_logic.artio.engine.EngineContext;
import uk.co.real_logic.artio.engine.RecordingCoordinator;
import uk.co.real_logic.artio.engine.logger.SequenceNumberIndexReader;
import uk.co.real_logic.artio.protocol.GatewayPublication;
import uk.co.real_logic.artio.protocol.Streams;
import uk.co.real_logic.artio.session.SessionIdStrategy;
import uk.co.real_logic.artio.timing.EngineTimers;

import java.io.File;
import java.io.IOException;
import java.util.List;

/**
 * Context that injects all the necessary information into different Framer classes.
 *
 * This enables many classes in the framer package to be package scoped as they don't
 * need the Fix Engine itself to touch them.
 */
public class FramerContext
{
    private static final int ADMIN_COMMAND_CAPACITY = 16;

    private final QueuedPipe<AdminCommand> adminCommands = new ManyToOneConcurrentArrayQueue<>(ADMIN_COMMAND_CAPACITY);

    private final Framer framer;

    private final GatewaySessions gatewaySessions;
    private final SequenceNumberIndexReader sentSequenceNumberIndex;
    private final SequenceNumberIndexReader receivedSequenceNumberIndex;
    private final GatewayPublication outboundPublication;
    private final GatewayPublication inboundPublication;
    private final SessionContexts sessionContexts;

    public FramerContext(
        final EngineConfiguration configuration,
        final FixCounters fixCounters,
        final EngineContext engineContext,
        final ErrorHandler errorHandler,
        final Image replayImage,
        final Image slowReplayImage,
        final EngineTimers timers,
        final AgentInvoker conductorAgentInvoker,
        final RecordingCoordinator recordingCoordinator)
    {
        final SessionIdStrategy sessionIdStrategy = configuration.sessionIdStrategy();

        final IdleStrategy idleStrategy = configuration.framerIdleStrategy();
        final Streams outboundLibraryStreams = engineContext.outboundLibraryStreams();

<<<<<<< HEAD
        final SystemEpochClock epochClock = new SystemEpochClock();
=======
        this.sessionContexts = new SessionContexts(
            configuration.sessionIdBuffer(), sessionIdStrategy, errorHandler);

        final SystemEpochClock clock = new SystemEpochClock();
>>>>>>> 4a1070e0
        this.inboundPublication = engineContext.inboundPublication();
        this.outboundPublication = outboundLibraryStreams.gatewayPublication(idleStrategy, "outboundPublication");

        sentSequenceNumberIndex = new SequenceNumberIndexReader(
            configuration.sentSequenceNumberBuffer(), errorHandler);
        receivedSequenceNumberIndex = new SequenceNumberIndexReader(
            configuration.receivedSequenceNumberBuffer(), errorHandler);

        gatewaySessions = new GatewaySessions(
            epochClock,
            outboundPublication,
            sessionIdStrategy,
            configuration.sessionCustomisationStrategy(),
            fixCounters,
            configuration.authenticationStrategy(),
            configuration.messageValidationStrategy(),
            configuration.sessionBufferSize(),
            configuration.sendingTimeWindowInMs(),
            configuration.reasonableTransmissionTimeInMs(),
            configuration.logAllMessages(),
            errorHandler,
            sessionContexts,
            configuration.sessionPersistenceStrategy(),
            sentSequenceNumberIndex,
            receivedSequenceNumberIndex,
            configuration.acceptorfixDictionary());

        final EndPointFactory endPointFactory = new EndPointFactory(
            configuration,
            sessionContexts,
            inboundPublication,
            fixCounters,
            errorHandler,
            gatewaySessions,
            engineContext.senderSequenceNumbers()
        );

        final FinalImagePositions finalImagePositions = new FinalImagePositions();

        framer = new Framer(
            epochClock,
            timers.outboundTimer(),
            timers.sendTimer(),
            configuration,
            endPointFactory,
            engineContext.outboundLibrarySubscription(
                "outboundLibrarySubscription", finalImagePositions),
            engineContext.outboundLibrarySubscription(
                "outboundSlowSubscription", null),
            replayImage,
            slowReplayImage,
            engineContext.inboundReplayQuery(),
            outboundPublication,
            inboundPublication,
            adminCommands,
            sessionIdStrategy,
            sessionContexts,
            sentSequenceNumberIndex,
            receivedSequenceNumberIndex,
            gatewaySessions,
            errorHandler,
            configuration.agentNamePrefix(),
            engineContext.inboundCompletionPosition(),
            engineContext.outboundLibraryCompletionPosition(),
            finalImagePositions,
            conductorAgentInvoker,
            recordingCoordinator);
    }

    public Agent framer()
    {
        return framer;
    }

    public Reply<List<LibraryInfo>> libraries()
    {
        final QueryLibrariesCommand reply = new QueryLibrariesCommand();

        if (adminCommands.offer(reply))
        {
            return reply;
        }

        return null;
    }

    public Reply<?> resetSequenceNumber(final long sessionId)
    {
        final ResetSequenceNumberCommand reply = new ResetSequenceNumberCommand(
            sessionId,
            gatewaySessions,
            sessionContexts,
            receivedSequenceNumberIndex,
            sentSequenceNumberIndex,
            inboundPublication,
            outboundPublication);

        if (adminCommands.offer(reply))
        {
            return reply;
        }

        return null;
    }

    public Reply<?> resetSessionIds(final File backupLocation)
    {
        if (backupLocation != null && !backupLocation.exists())
        {
            try
            {
                if (!backupLocation.createNewFile())
                {
                    throw new IllegalStateException("Could not create: " + backupLocation);
                }
            }
            catch (final IOException ex)
            {
                LangUtil.rethrowUnchecked(ex);
            }
        }

        final ResetSessionIdsCommand command = new ResetSessionIdsCommand(backupLocation);
        if (adminCommands.offer(command))
        {
            return command;
        }

        return null;
    }

    public void startClose()
    {
        final IdleStrategy idleStrategy = CommonConfiguration.backoffIdleStrategy();
        final StartCloseCommand command = new StartCloseCommand();
        while (!adminCommands.offer(command))
        {
            idleStrategy.idle();
        }
        idleStrategy.reset();

        while (!command.hasCompleted())
        {
            idleStrategy.idle();
        }
        idleStrategy.reset();

        if (command.hasErrored())
        {
            LangUtil.rethrowUnchecked(command.error());
        }
    }

    public Reply<Long> lookupSessionId(
        final String localCompId,
        final String remoteCompId,
        final String localSubId,
        final String remoteSubId,
        final String localLocationId,
        final String remoteLocationId)
    {
        final LookupSessionIdCommand command = new LookupSessionIdCommand(
            localCompId,
            remoteCompId,
            localSubId,
            remoteSubId,
            localLocationId,
            remoteLocationId);

        if (adminCommands.offer(command))
        {
            return command;
        }

        return null;
    }
}<|MERGE_RESOLUTION|>--- conflicted
+++ resolved
@@ -72,14 +72,11 @@
         final IdleStrategy idleStrategy = configuration.framerIdleStrategy();
         final Streams outboundLibraryStreams = engineContext.outboundLibraryStreams();
 
-<<<<<<< HEAD
         final SystemEpochClock epochClock = new SystemEpochClock();
-=======
+
         this.sessionContexts = new SessionContexts(
             configuration.sessionIdBuffer(), sessionIdStrategy, errorHandler);
 
-        final SystemEpochClock clock = new SystemEpochClock();
->>>>>>> 4a1070e0
         this.inboundPublication = engineContext.inboundPublication();
         this.outboundPublication = outboundLibraryStreams.gatewayPublication(idleStrategy, "outboundPublication");
 
@@ -104,8 +101,8 @@
             sessionContexts,
             configuration.sessionPersistenceStrategy(),
             sentSequenceNumberIndex,
-            receivedSequenceNumberIndex,
-            configuration.acceptorfixDictionary());
+            receivedSequenceNumberIndex
+        );
 
         final EndPointFactory endPointFactory = new EndPointFactory(
             configuration,
