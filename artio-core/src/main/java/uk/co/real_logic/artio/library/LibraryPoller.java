/*
 * Copyright 2015-2019 Real Logic Ltd, Adaptive Financial Consulting Ltd.
 *
 * Licensed under the Apache License, Version 2.0 (the "License");
 * you may not use this file except in compliance with the License.
 * You may obtain a copy of the License at
 *
 * https://www.apache.org/licenses/LICENSE-2.0
 *
 * Unless required by applicable law or agreed to in writing, software
 * distributed under the License is distributed on an "AS IS" BASIS,
 * WITHOUT WARRANTIES OR CONDITIONS OF ANY KIND, either express or implied.
 * See the License for the specific language governing permissions and
 * limitations under the License.
 */
package uk.co.real_logic.artio.library;

import io.aeron.ControlledFragmentAssembler;
import io.aeron.Subscription;
import io.aeron.logbuffer.ControlledFragmentHandler;
import io.aeron.logbuffer.ControlledFragmentHandler.Action;
import org.agrona.DirectBuffer;
import org.agrona.LangUtil;
import org.agrona.collections.ArrayUtil;
import org.agrona.collections.Long2ObjectHashMap;
import org.agrona.collections.LongHashSet;
import org.agrona.concurrent.EpochClock;
import org.agrona.concurrent.SystemEpochClock;
import org.agrona.concurrent.status.AtomicCounter;
import uk.co.real_logic.artio.*;
import uk.co.real_logic.artio.builder.SessionHeaderEncoder;
import uk.co.real_logic.artio.dictionary.FixDictionary;
import uk.co.real_logic.artio.engine.SessionInfo;
import uk.co.real_logic.artio.messages.*;
import uk.co.real_logic.artio.messages.ControlNotificationDecoder.SessionsDecoder;
import uk.co.real_logic.artio.protocol.*;
import uk.co.real_logic.artio.session.*;
import uk.co.real_logic.artio.timing.LibraryTimers;
import uk.co.real_logic.artio.timing.Timer;
import uk.co.real_logic.artio.util.MutableAsciiBuffer;
import uk.co.real_logic.artio.validation.MessageValidationStrategy;

import java.util.AbstractList;
import java.util.ArrayList;
import java.util.Iterator;
import java.util.List;
import java.util.concurrent.ThreadLocalRandom;
import java.util.function.BooleanSupplier;
import java.util.function.ToIntFunction;

import static io.aeron.logbuffer.ControlledFragmentHandler.Action.*;
import static java.util.Objects.requireNonNull;
import static uk.co.real_logic.artio.GatewayProcess.NO_CONNECTION_ID;
import static uk.co.real_logic.artio.GatewayProcess.NO_CORRELATION_ID;
import static uk.co.real_logic.artio.LogTag.*;
import static uk.co.real_logic.artio.engine.FixEngine.ENGINE_LIBRARY_ID;
import static uk.co.real_logic.artio.library.SessionConfiguration.AUTOMATIC_INITIAL_SEQUENCE_NUMBER;
import static uk.co.real_logic.artio.messages.ConnectionType.INITIATOR;
import static uk.co.real_logic.artio.messages.SessionState.ACTIVE;

final class LibraryPoller implements LibraryEndPointHandler, ProtocolHandler, AutoCloseable
{
    /**
     * Has connected to an engine instance
     */
    private static final int CONNECTED = 0;

    /**
     * Currently connecting to an engine instance
     */
    private static final int ATTEMPT_CONNECT = 1;

    /**
     * Currently connecting to an engine instance
     */
    private static final int CONNECTING = 2;

    /**
     * Currently connecting to an engine instance
     */
    private static final int ATTEMPT_CURRENT_NODE = 3;

    /**
     * Was explicitly closed
     */
    private static final int CLOSED = 4;

    /**
     * End of day operation has started
     */
    private static final int ENGINE_CLOSE = 5;

    private final Long2ObjectHashMap<SessionSubscriber> connectionIdToSession = new Long2ObjectHashMap<>();
    private InternalSession[] sessions = new InternalSession[0];
    private InternalSession[] pendingInitiatorSessions = new InternalSession[0];

    private final List<Session> unmodifiableSessions = new AbstractList<Session>()
    {
        public Session get(final int index)
        {
            return sessions[index];
        }

        public int size()
        {
            return sessions.length;
        }
    };

    // Used when checking the consistency of the session ids
    private final LongHashSet sessionIds = new LongHashSet();

    // Uniquely identifies library session
    private final int libraryId;
    private final EpochClock epochClock;
    private final LibraryConfiguration configuration;
    private final SessionIdStrategy sessionIdStrategy;
    private final Timer sessionTimer;
    private final Timer receiveTimer;
    private final SessionExistsHandler sessionExistsHandler;
    private final SentPositionHandler sentPositionHandler;
    private final boolean enginesAreClustered;
    private final FixCounters fixCounters;

    private final Long2ObjectHashMap<LibraryReply<?>> correlationIdToReply = new Long2ObjectHashMap<>();
    private final List<BooleanSupplier> tasks = new ArrayList<>();
    private final LibraryTransport transport;
    private final FixLibrary fixLibrary;
    private final Runnable onDisconnectFunc = this::onDisconnect;

    /**
     * Correlation Id is initialised to a random number to reduce the chance of correlation id collision.
     */
    private long currentCorrelationId = ThreadLocalRandom.current().nextLong(1, Long.MAX_VALUE);

    private int state = CONNECTING;

    // State changed upon connect/reconnect
    private LivenessDetector livenessDetector;
    private Subscription inboundSubscription;
    private GatewayPublication outboundPublication;
    private String currentAeronChannel;
    private long nextSendLibraryConnectTime;
    private long nextEngineAttemptTime;

    // Combined with Library Id, uniquely identifies library connection
    private long connectCorrelationId = NO_CORRELATION_ID;
    private volatile Throwable remoteThrowable;

    // State changed during end of day operation
    private int sessionLogoutIndex = 0;

    LibraryPoller(
        final LibraryConfiguration configuration,
        final LibraryTimers timers,
        final FixCounters fixCounters,
        final LibraryTransport transport,
        final FixLibrary fixLibrary,
        final EpochClock epochClock)
    {
        this.libraryId = configuration.libraryId();
        this.fixCounters = fixCounters;
        this.transport = transport;
        this.fixLibrary = fixLibrary;

        this.sessionTimer = timers.sessionTimer();
        this.receiveTimer = timers.receiveTimer();

        this.configuration = configuration;
        this.sessionIdStrategy = configuration.sessionIdStrategy();
        this.sessionExistsHandler = configuration.sessionExistsHandler();
        this.sentPositionHandler = configuration.sentPositionHandler();
        this.epochClock = epochClock;
        this.enginesAreClustered = configuration.libraryAeronChannels().size() > 1;
    }

    boolean isConnected()
    {
        return state == CONNECTED;
    }

    boolean isClosed()
    {
        return state == CLOSED;
    }

    boolean isAtEndOfDay()
    {
        return state == ENGINE_CLOSE;
    }

    int libraryId()
    {
        return libraryId;
    }

    long connectCorrelationId()
    {
        return connectCorrelationId;
    }

    List<Session> sessions()
    {
        return unmodifiableSessions;
    }

    Reply<Session> initiate(final SessionConfiguration configuration)
    {
        requireNonNull(configuration, "configuration");
        validateEndOfDay();

        return new InitiateSessionReply(this, timeInMs() + configuration.timeoutInMs(), configuration);
    }

    Reply<SessionReplyStatus> releaseToGateway(final Session session, final long timeoutInMs)
    {
        requireNonNull(session, "session");
        validateEndOfDay();

        return new ReleaseToGatewayReply(
            this, timeInMs() + timeoutInMs, (InternalSession)session);
    }

    Reply<SessionReplyStatus> requestSession(
        final long sessionId,
        final int resendFromSequenceNumber,
        final int resendFromSequenceIndex,
        final long timeoutInMs)
    {
        validateEndOfDay();

        return new RequestSessionReply(
            this,
            timeInMs() + timeoutInMs,
            sessionId,
            resendFromSequenceNumber,
            resendFromSequenceIndex);
    }

    SessionWriter followerSession(final long id, final long connectionId, final int sequenceIndex)
    {
        checkState();

        return new SessionWriter(
            libraryId,
            id,
            connectionId,
            sessionBuffer(),
            outboundPublication,
            sequenceIndex);
    }

    Reply<SessionWriter> followerSession(final SessionHeaderEncoder headerEncoder, final long timeoutInMs)
    {
        validateEndOfDay();

        return new FollowerSessionReply(
            this, timeInMs() + timeoutInMs, headerEncoder);
    }

    void disableSession(final InternalSession session)
    {
        sessions = ArrayUtil.remove(sessions, session);
        session.disable();
    }

    long saveReleaseSession(final Session session, final long correlationId)
    {
        checkState();

        return outboundPublication.saveReleaseSession(
            libraryId,
            session.connectionId(),
            session.id(),
            correlationId,
            session.state(),
            session.awaitingResend(),
            session.heartbeatIntervalInMs(),
            session.lastSentMsgSeqNum(),
            session.lastReceivedMsgSeqNum(),
            session.username(),
            session.password());
    }

    long saveInitiateConnection(
        final String host,
        final int port,
        final long correlationId,
        final SessionConfiguration configuration)
    {
        checkState();

        return outboundPublication.saveInitiateConnection(
            libraryId,
            host,
            port,
            configuration.senderCompId(),
            configuration.senderSubId(),
            configuration.senderLocationId(),
            configuration.targetCompId(),
            configuration.targetSubId(),
            configuration.targetLocationId(),
            configuration.sequenceNumberType(),
            configuration.resetSeqNum(),
            configuration.initialReceivedSequenceNumber(),
            configuration.initialSentSequenceNumber(),
            configuration.closedResendInterval(),
            configuration.resendRequestChunkSize(),
            configuration.sendRedundantResendRequests(),
            configuration.enableLastMsgSeqNumProcessed(),
            configuration.username(),
            configuration.password(),
            configuration.fixDictionary(),
            this.configuration.defaultHeartbeatIntervalInS(),
            correlationId);
    }

    void onInitiatorSessionTimeout(final long correlationId, final long connectionId)
    {
        checkState();

        if (connectionId == NO_CONNECTION_ID)
        {
            // We've timed out when waiting for a connection to complete.

            if (!saveMidConnectionDisconnect(correlationId))
            {
                tasks.add(() -> saveMidConnectionDisconnect(correlationId));
            }
        }
        else
        {
            // We've timed out when the TCP connection has completed, but the logon hasn't finished.

            if (!saveNoLogonRequestDisconnect(connectionId))
            {
                tasks.add(() -> saveNoLogonRequestDisconnect(connectionId));
            }
        }
    }

    private boolean saveMidConnectionDisconnect(final long correlationId)
    {
        return outboundPublication.saveMidConnectionDisconnect(libraryId, correlationId) > 0;
    }

    private boolean saveNoLogonRequestDisconnect(final long connectionId)
    {
        return outboundPublication.saveRequestDisconnect(libraryId, connectionId, DisconnectReason.NO_LOGON) > 0;
    }

    long saveRequestSession(
        final long sessionId,
        final long correlationId,
        final int lastReceivedSequenceNumber,
        final int sequenceIndex)
    {
        checkState();

        return outboundPublication.saveRequestSession(
            libraryId, sessionId, correlationId, lastReceivedSequenceNumber, sequenceIndex);
    }

    long saveFollowerSessionRequest(
        final long correlationId, final MutableAsciiBuffer buffer, final int offset, final int length)
    {
        checkState();

        return outboundPublication.saveFollowerSessionRequest(
            libraryId,
            correlationId,
            buffer,
            offset,
            length);
    }

    int poll(final int fragmentLimit)
    {
        final long timeInMs = timeInMs();

        if (null != remoteThrowable)
        {
            LangUtil.rethrowUnchecked(remoteThrowable);
        }

        switch (state)
        {
            case CONNECTED:
                return pollWithoutReconnect(timeInMs, fragmentLimit);

            case ATTEMPT_CONNECT:
                startConnecting();
                return pollWithoutReconnect(timeInMs, fragmentLimit);

            case CONNECTING:
                nextConnectingStep(timeInMs);
                return pollWithoutReconnect(timeInMs, fragmentLimit);

            case ATTEMPT_CURRENT_NODE:
                connectToNewEngine(timeInMs);
                state = CONNECTING;
                return pollWithoutReconnect(timeInMs, fragmentLimit);

            case ENGINE_CLOSE:
                attemptEngineCloseBasedLogout();
                return pollWithoutReconnect(timeInMs, fragmentLimit);

            case CLOSED:
            default:
                return 0;
        }
    }

    private int pollWithoutReconnect(final long timeInMs, final int fragmentLimit)
    {
        int operations = 0;
        operations += inboundSubscription.controlledPoll(outboundSubscription, fragmentLimit);
        operations += livenessDetector.poll(timeInMs);
        operations += pollSessions(timeInMs);
        operations += pollPendingInitiatorSessions(timeInMs);
        operations += checkReplies(timeInMs);
        return operations;
    }

    void postExceptionToLibraryThread(final Throwable t)
    {
        this.remoteThrowable = t;
    }

    // -----------------------------------------------------------------------
    //                     BEGIN CONNECTION LOGIC
    // -----------------------------------------------------------------------

    void startConnecting()
    {
        startConnecting(timeInMs());
    }

    // Called when you first connect or try to start a reconnect attempt
    private void startConnecting(final long timeInMs)
    {
        try
        {
            state = CONNECTING;
            currentAeronChannel = configuration.libraryAeronChannels().get(0);
            DebugLogger.log(
                LIBRARY_CONNECT,
                "%d: Attempting to connect to %s%n",
                libraryId,
                currentAeronChannel);

            initStreams();
            newLivenessDetector();
            resetNextEngineTimer(timeInMs);

            sendLibraryConnect(timeInMs);
        }
        catch (final Exception ex)
        {
            // We won't be returning an instance of ourselves to callers in the connect,
            // so we must clean up after ourselves
            try
            {
                closeWithParent();
            }
            catch (final Exception closeException)
            {
                ex.addSuppressed(closeException);
            }

            LangUtil.rethrowUnchecked(ex);
        }
    }

    // NB: not a reconnect, an nth attempt at a connect
    private void nextConnectingStep(final long timeInMs)
    {
        if (timeInMs > nextEngineAttemptTime)
        {
            attemptNextEngine();

            connectToNewEngine(timeInMs);
        }
        else if (timeInMs > nextSendLibraryConnectTime)
        {
            sendLibraryConnect(timeInMs);
        }
    }

    private void connectToNewEngine(final long timeInMs)
    {
        initStreams();
        newLivenessDetector();

        sendLibraryConnect(timeInMs);

        resetNextEngineTimer(timeInMs);
    }

    private void attemptNextEngine()
    {
        if (enginesAreClustered)
        {
            final List<String> aeronChannels = configuration.libraryAeronChannels();
            final int nextIndex = (aeronChannels.indexOf(currentAeronChannel) + 1) % aeronChannels.size();
            currentAeronChannel = aeronChannels.get(nextIndex);
            DebugLogger.log(
                LIBRARY_CONNECT,
                "%d: Attempting connect to next engine (%s) in round-robin%n",
                libraryId,
                currentAeronChannel);
        }
    }

    private void resetNextEngineTimer(final long timeInMs)
    {
        nextEngineAttemptTime = configuration.replyTimeoutInMs() + timeInMs;
    }

    private void initStreams()
    {
        if (enginesAreClustered || isFirstConnect())
        {
            transport.initStreams(currentAeronChannel);
            inboundSubscription = transport.inboundSubscription();
            outboundPublication = transport.outboundPublication();
        }
    }

    private void newLivenessDetector()
    {
        livenessDetector = LivenessDetector.forLibrary(
            outboundPublication,
            libraryId,
            configuration.replyTimeoutInMs(),
            onDisconnectFunc);
    }

    private boolean isFirstConnect()
    {
        return !transport.isReconnect();
    }

    // return true if sent, false otherwise
    private void sendLibraryConnect(final long timeInMs)
    {
        // TODO: ban connecting from everything but library connect
        try
        {
            final long correlationId = ++currentCorrelationId;
            if (outboundPublication.saveLibraryConnect(libraryId, configuration.libraryName(), correlationId) < 0)
            {
                connectToNextEngineNow(timeInMs);
            }
            else
            {
                this.connectCorrelationId = correlationId;
                nextSendLibraryConnectTime = configuration.connectAttemptTimeoutInMs() + timeInMs;
            }
        }
        catch (final NotConnectedException e)
        {
            connectToNextEngineNow(timeInMs);
        }
    }

    private void connectToNextEngineNow(final long timeInMs)
    {
        nextEngineAttemptTime = timeInMs;
    }

    private void onConnect()
    {
        DebugLogger.log(
            LIBRARY_CONNECT,
            "%d: Connected to [%s]%n",
            libraryId,
            currentAeronChannel);
        configuration.libraryConnectHandler().onConnect(fixLibrary);
        setLibraryConnected(true);
    }

    private void onDisconnect()
    {
        DebugLogger.log(
            LIBRARY_CONNECT,
            "%d: Disconnected from [%s]%n",
            libraryId,
            currentAeronChannel);
        configuration.libraryConnectHandler().onDisconnect(fixLibrary);
        setLibraryConnected(false);

        state = ATTEMPT_CONNECT;
    }

    private void setLibraryConnected(final boolean libraryConnected)
    {
        final InternalSession[] sessions = this.sessions;
        for (int i = 0, size = sessions.length; i < size; i++)
        {
            final InternalSession session = sessions[i];
            session.libraryConnected(libraryConnected);
        }
    }

    String currentAeronChannel()
    {
        return currentAeronChannel;
    }

    // -----------------------------------------------------------------------
    //                     END CONNECTION LOGIC
    // -----------------------------------------------------------------------

    private int pollSessions(final long timeInMs)
    {
        final InternalSession[] sessions = this.sessions;
        int total = 0;

        for (int i = 0, size = sessions.length; i < size; i++)
        {
            final InternalSession session = sessions[i];
            total += session.poll(timeInMs);
        }

        return total;
    }

    private int pollPendingInitiatorSessions(final long timeInMs)
    {
        InternalSession[] pendingSessions = this.pendingInitiatorSessions;
        int total = 0;

        for (int i = 0, size = pendingSessions.length; i < size;)
        {
            final InternalSession session = pendingSessions[i];
            total += session.poll(timeInMs);
            if (session.state() == ACTIVE)
            {
                this.pendingInitiatorSessions = pendingSessions = ArrayUtil.remove(pendingSessions, i);
                size--;
                sessions = ArrayUtil.add(sessions, session);
            }
            else
            {
                i++;
            }
        }

        return total;
    }

    private long timeInMs()
    {
        return epochClock.time();
    }

    private int checkReplies(final long timeInMs)
    {
        int count = 0;
        final Long2ObjectHashMap<LibraryReply<?>>.ValueIterator iterator = correlationIdToReply.values().iterator();
        while (iterator.hasNext())
        {
            final LibraryReply<?> reply = iterator.next();
            if (reply.poll(timeInMs))
            {
                iterator.remove();
                count++;
            }
        }

        final Iterator<BooleanSupplier> tasksIt = tasks.iterator();
        while (tasksIt.hasNext())
        {
            final BooleanSupplier task = tasksIt.next();

            if (task.getAsBoolean())
            {
                tasksIt.remove();
            }
        }

        return count;
    }

    long register(final LibraryReply<?> reply)
    {
        final long correlationId = ++currentCorrelationId;
        correlationIdToReply.put(correlationId, reply);
        return correlationId;
    }

    void deregister(final long correlationId)
    {
        correlationIdToReply.remove(correlationId);
    }

    // -----------------------------------------------------------------------
    //                     BEGIN EVENT HANDLERS
    // -----------------------------------------------------------------------

    private final ControlledFragmentHandler outboundSubscription = new ControlledFragmentAssembler(
        ProtocolSubscription.of(this, new LibraryProtocolSubscription(this)));

    public Action onManageSession(
        final int libraryId,
        final long connectionId,
        final long sessionId,
        final int lastSentSeqNum,
        final int lastRecvSeqNum,
        final long logonTime,
        final SessionStatus sessionStatus,
        final SlowStatus slowStatus,
        final ConnectionType connectionType,
        final SessionState sessionState,
        final int heartbeatIntervalInS,
        final boolean closedResendInterval,
        final int resendRequestChunkSize,
        final boolean sendRedundantResendRequests,
        final boolean enableLastMsgSeqNumProcessed,
        final long correlationId,
        final int sequenceIndex,
        final boolean awaitingResend,
        final int lastResentMsgSeqNo,
        final int lastResendChunkMsgSeqNum,
        final int endOfResendRequestRange,
        final boolean awaitingHeartbeat,
        final String localCompId,
        final String localSubId,
        final String localLocationId,
        final String remoteCompId,
        final String remoteSubId,
        final String remoteLocationId,
        final String address,
        final String username,
        final String password,
        final Class<? extends FixDictionary> fixDictionaryType)
    {
        if (state == CONNECTED)
        {
            final FixDictionary fixDictionary = FixDictionary.of(fixDictionaryType);
            if (libraryId == ENGINE_LIBRARY_ID)
            {
                // Simple case of engine notifying that it has a session available.
                sessionExistsHandler.onSessionExists(
                    fixLibrary,
                    sessionId,
                    localCompId,
                    localSubId,
                    localLocationId,
                    remoteCompId,
                    remoteSubId,
                    remoteLocationId);
            }
            else if (libraryId == this.libraryId)
            {
<<<<<<< HEAD
                final InternalSession session;
                InitiateSessionReply reply = null;
                if (sessionStatus == SessionStatus.SESSION_HANDOVER)
                {
                    // From manageConnection - ie set up the session in this library.
                    if (connectionType == INITIATOR)
                    {
                        DebugLogger.log(FIX_CONNECTION, "Init Connect: %d, %d%n", connectionId, libraryId);
                        final LibraryReply<?> task = correlationIdToReply.get(correlationId);
                        final boolean isReply = task instanceof InitiateSessionReply;
                        if (isReply)
                        {
                            reply = (InitiateSessionReply)task;
                            reply.onTcpConnected(connectionId);
                        }
                        session = newInitiatorSession(
                            connectionId,
                            lastSentSeqNum,
                            lastRecvSeqNum,
                            sessionState,
                            isReply ? reply.configuration() : null,
                            sequenceIndex,
                            enableLastMsgSeqNumProcessed);
                    }
                    else
                    {
                        DebugLogger.log(FIX_CONNECTION, "Acct Connect: %d, %d%n", connectionId, libraryId);
                        session = acceptSession(
                            connectionId, address, sessionState, heartbeatIntervalInS, sequenceIndex,
                            enableLastMsgSeqNumProcessed);
                        session.lastSentMsgSeqNum(lastSentSeqNum);
                        session.initialLastReceivedMsgSeqNum(lastRecvSeqNum);
                    }

                    final CompositeKey compositeKey = sessionIdStrategy.onInitiateLogon(
                        localCompId,
                        localSubId,
                        localLocationId,
                        remoteCompId,
                        remoteSubId,
                        remoteLocationId);

                    session.username(username);
                    session.password(password);
                    session.setupSession(sessionId, compositeKey);
                    session.logonTime(logonTime);
                    session.closedResendInterval(closedResendInterval);
                    session.resendRequestChunkSize(resendRequestChunkSize);
                    session.sendRedundantResendRequests(sendRedundantResendRequests);
                    session.awaitingResend(awaitingResend);
                    session.lastResentMsgSeqNo(lastResentMsgSeqNo);
                    session.lastResendChunkMsgSeqNum(lastResendChunkMsgSeqNum);
                    session.endOfResendRequestRange(endOfResendRequestRange);
                    session.awaitingHeartbeat(awaitingHeartbeat);

                    createSessionSubscriber(connectionId, session, reply, slowStatus);
                    insertSession(session, connectionType, sessionState);

                    DebugLogger.log(GATEWAY_MESSAGE,
                        "onSessionExists: conn=%d, sess=%d, sentSeqNo=%d, recvSeqNo=%d%n",
                        connectionId,
                        sessionId,
                        lastSentSeqNum,
                        lastRecvSeqNum);
                }
                else
=======
                onHandoverSession(
                    libraryId,
                    connection,
                    sessionId,
                    lastSentSeqNum,
                    lastRecvSeqNum,
                    logonTime,
                    sessionStatus,
                    slowStatus,
                    connectionType,
                    sessionState,
                    heartbeatIntervalInS,
                    closedResendInterval,
                    resendRequestChunkSize,
                    sendRedundantResendRequests,
                    enableLastMsgSeqNumProcessed,
                    correlationId,
                    sequenceIndex,
                    awaitingResend,
                    lastResentMsgSeqNo,
                    lastResendChunkMsgSeqNum,
                    endOfResendRequestRange,
                    awaitingHeartbeat,
                    localCompId,
                    localSubId,
                    localLocationId,
                    remoteCompId,
                    remoteSubId,
                    remoteLocationId,
                    address,
                    username,
                    password,
                    fixDictionary);
            }
        }

        return CONTINUE;
    }

    private void onHandoverSession(
        final int libraryId,
        final long connection,
        final long sessionId,
        final int lastSentSeqNum,
        final int lastRecvSeqNum,
        final long logonTime,
        final SessionStatus sessionStatus,
        final SlowStatus slowStatus,
        final ConnectionType connectionType,
        final SessionState sessionState,
        final int heartbeatIntervalInS,
        final boolean closedResendInterval,
        final int resendRequestChunkSize,
        final boolean sendRedundantResendRequests,
        final boolean enableLastMsgSeqNumProcessed,
        final long correlationId,
        final int sequenceIndex,
        final boolean awaitingResend,
        final int lastResentMsgSeqNo,
        final int lastResendChunkMsgSeqNum,
        final int endOfResendRequestRange,
        final boolean awaitingHeartbeat,
        final String localCompId,
        final String localSubId,
        final String localLocationId,
        final String remoteCompId,
        final String remoteSubId,
        final String remoteLocationId,
        final String address,
        final String username,
        final String password,
        final FixDictionary fixDictionary)
    {
        final InternalSession session;
        InitiateSessionReply reply = null;
        if (sessionStatus == SessionStatus.SESSION_HANDOVER)
        {
            // From manageConnection - ie set up the session in this library.
            if (connectionType == INITIATOR)
            {
                DebugLogger.log(FIX_CONNECTION, "Init Connect: %d, %d%n", connection, libraryId);
                final boolean isReply = correlationIdToReply.get(correlationId) instanceof InitiateSessionReply;
                if (isReply)
>>>>>>> 4a1070e0
                {
                    reply = (InitiateSessionReply)correlationIdToReply.remove(correlationId);
                }
                session = newInitiatorSession(
                    connection,
                    lastSentSeqNum,
                    lastRecvSeqNum,
                    sessionState,
                    isReply ? reply.configuration() : null,
                    sequenceIndex,
                    enableLastMsgSeqNumProcessed,
                    fixDictionary);
            }
            else
            {
                DebugLogger.log(FIX_CONNECTION, "Acct Connect: %d, %d%n", connection, libraryId);
                session = acceptSession(
                    connection, address, sessionState, heartbeatIntervalInS, sequenceIndex,
                    enableLastMsgSeqNumProcessed, fixDictionary);
                session.lastSentMsgSeqNum(lastSentSeqNum);
                session.initialLastReceivedMsgSeqNum(lastRecvSeqNum);
            }

            final CompositeKey compositeKey = sessionIdStrategy.onInitiateLogon(
                localCompId,
                localSubId,
                localLocationId,
                remoteCompId,
                remoteSubId,
                remoteLocationId);

            session.username(username);
            session.password(password);
            session.setupSession(sessionId, compositeKey);
            session.logonTime(logonTime);
            session.closedResendInterval(closedResendInterval);
            session.resendRequestChunkSize(resendRequestChunkSize);
            session.sendRedundantResendRequests(sendRedundantResendRequests);
            session.awaitingResend(awaitingResend);
            session.lastResentMsgSeqNo(lastResentMsgSeqNo);
            session.lastResendChunkMsgSeqNum(lastResendChunkMsgSeqNum);
            session.endOfResendRequestRange(endOfResendRequestRange);
            session.awaitingHeartbeat(awaitingHeartbeat);

            createSessionSubscriber(connection, session, reply, slowStatus, fixDictionary);
            insertSession(session, connectionType, sessionState);

            DebugLogger.log(GATEWAY_MESSAGE,
                "onSessionExists: conn=%d, sess=%d, sentSeqNo=%d, recvSeqNo=%d%n",
                connection,
                sessionId,
                lastSentSeqNum,
                lastRecvSeqNum);
        }
        else
        {
            sessionExistsHandler.onSessionExists(
                fixLibrary,
                sessionId,
                localCompId,
                localSubId,
                localLocationId,
                remoteCompId,
                remoteSubId,
                remoteLocationId);
        }
    }

    private void insertSession(
        final InternalSession session, final ConnectionType connectionType, final SessionState sessionState)
    {
        if (connectionType == INITIATOR && sessionState != ACTIVE)
        {
            pendingInitiatorSessions = ArrayUtil.add(pendingInitiatorSessions, session);
        }
        else
        {
            sessions = ArrayUtil.add(sessions, session);
        }
    }

    public Action onMessage(
        final DirectBuffer buffer,
        final int offset,
        final int length,
        final int libraryId,
        final long connectionId,
        final long sessionId,
        final int sequenceIndex,
        final int messageType,
        final long timestamp,
        final MessageStatus status,
        final int sequenceNumber,
        final long position)
    {
        if (libraryId == this.libraryId)
        {
            DebugLogger.log(FIX_MESSAGE, "(%d) Received %s %n", libraryId, buffer, offset, length);

            final SessionSubscriber subscriber = connectionIdToSession.get(connectionId);
            if (subscriber != null)
            {
                return subscriber.onMessage(
                    buffer,
                    offset,
                    length,
                    libraryId,
                    sessionId,
                    sequenceIndex,
                    messageType,
                    timestamp,
                    status,
                    position);
            }
        }

        return CONTINUE;
    }

    public Action onDisconnect(
        final int libraryId, final long connectionId, final DisconnectReason reason)
    {
        DebugLogger.log(GATEWAY_MESSAGE, "%2$d: Library Disconnect %3$d, %1$s%n", reason, libraryId, connectionId);
        if (libraryId == this.libraryId)
        {
            final SessionSubscriber subscriber = connectionIdToSession.remove(connectionId);
            if (subscriber != null)
            {
                final Action action = subscriber.onDisconnect(libraryId, reason);
                if (action == ABORT)
                {
                    // If we abort the action then we should ensure that it can be processed when
                    // re-run.
                    connectionIdToSession.put(connectionId, subscriber);
                }
                else
                {
                    final InternalSession session = subscriber.session();
                    session.close();
                    // session will be in either pendingInitiatorSessions or sessions
                    pendingInitiatorSessions = ArrayUtil.remove(pendingInitiatorSessions, session);
                    sessions = ArrayUtil.remove(sessions, session);
                }

                return action;
            }
        }

        return CONTINUE;
    }

    public Action onError(
        final int libraryId,
        final GatewayError errorType,
        final long replyToId,
        final String message)
    {
        if (libraryId == this.libraryId)
        {
            final LibraryReply<?> reply = correlationIdToReply.remove(replyToId);
            if (reply != null)
            {
                reply.onError(errorType, message);
            }
            else
            {
                // case of a connect error
            }
        }

        return configuration.gatewayErrorHandler().onError(errorType, libraryId, message);
    }

    public Action onApplicationHeartbeat(final int libraryId)
    {
        if (libraryId == this.libraryId)
        {
            final long timeInMs = timeInMs();
            DebugLogger.log(
                APPLICATION_HEARTBEAT, "%d: Received Heartbeat from engine at timeInMs %d%n", libraryId, timeInMs);
            livenessDetector.onHeartbeat(timeInMs);

            if (!isConnected() && livenessDetector.isConnected())
            {
                state = CONNECTED;
                onConnect();
            }
        }

        return CONTINUE;
    }

    public Action onReleaseSessionReply(final int libraryId, final long replyToId, final SessionReplyStatus status)
    {
        final ReleaseToGatewayReply reply = (ReleaseToGatewayReply)correlationIdToReply.remove(replyToId);
        if (reply != null)
        {
            reply.onComplete(status);
        }

        return CONTINUE;
    }

    public Action onRequestSessionReply(final int libraryId, final long replyToId, final SessionReplyStatus status)
    {
        final RequestSessionReply reply = (RequestSessionReply)correlationIdToReply.remove(replyToId);
        if (reply != null)
        {
            reply.onComplete(status);
        }

        return CONTINUE;
    }

    public Action onFollowerSessionReply(final int libraryId, final long replyToId, final long sessionId)
    {
        final FollowerSessionReply reply = (FollowerSessionReply)correlationIdToReply.remove(replyToId);
        if (reply != null)
        {
            reply.onComplete(followerSession(sessionId, NO_CONNECTION_ID, 0));
        }

        return CONTINUE;
    }

    public Action onEngineClose(final int libraryId)
    {
        if (libraryId == this.libraryId)
        {
            state = ENGINE_CLOSE;

            attemptEngineCloseBasedLogout();
        }

        return CONTINUE;
    }

    private void attemptEngineCloseBasedLogout()
    {
        final InternalSession[] sessions = this.sessions;
        final int length = sessions.length;

        while (sessionLogoutIndex < length)
        {
            final long position = sessions[sessionLogoutIndex].logoutAndDisconnect();
            if (position < 0)
            {
                return;
            }

            sessionLogoutIndex++;
        }

        // Yes, technically the engine is closing down, so we could flip to ATTEMPT_CONNECT state here.
        // But actually we just want to follow the normal linger and timeout procedure.
        state = CONNECTED;
    }

    private void validateEndOfDay()
    {
        if (isAtEndOfDay())
        {
            throw new IllegalStateException("Cannot perform operation whilst end of day process is running");
        }
    }

    public Action onNewSentPosition(final int libraryId, final long position)
    {
        if (this.libraryId == libraryId)
        {
            return sentPositionHandler.onSendCompleted(position);
        }

        return CONTINUE;
    }

    public Action onControlNotification(final int libraryId, final SessionsDecoder sessionsDecoder)
    {
        // TODO(Nick): Reorganise this as it is confusing.
        if (libraryId == this.libraryId)
        {
            final long timeInMs = timeInMs();
            livenessDetector.onHeartbeat(timeInMs);
            state = CONNECTED;
            DebugLogger.log(
                LIBRARY_CONNECT,
                "%d: Received Control Notification from engine at timeInMs %d%n",
                libraryId,
                timeInMs);

            // TODO(Nick): This should be a new set, not the actual
            // set as we remove all the ids to check for existence..
            // Weirdly looks like this.sessionIds is never used anywhere else?
            // Why do we have it then? Is the caching saving
            // Is the caching saving enough considering that below we are creating loads of arrays (potentially)
            final LongHashSet sessionIds = this.sessionIds;
            InternalSession[] sessions = this.sessions;

            // copy session ids.
            sessionIds.clear();
            while (sessionsDecoder.hasNext())
            {
                sessionsDecoder.next();
                sessionIds.add(sessionsDecoder.sessionId());
            }

            for (int i = 0, size = sessions.length; i < size; i++)
            {
                final InternalSession session = sessions[i];
                final long sessionId = session.id();
                if (!sessionIds.remove(sessionId))
                {
                    final SessionSubscriber subscriber = connectionIdToSession.remove(session.connectionId());
                    if (subscriber != null)
                    {
                        subscriber.onTimeout(libraryId);
                    }
                    session.close();
                    // TODO(Nick): Maybe we shouldn't be creating a lot of arrays and batch this up?
                    sessions = ArrayUtil.remove(sessions, i);
                    size--;
                }
                else
                {
                    i++;
                }
            }
            this.sessions = sessions;

            // sessions that the gateway thinks you have, that you don't
            if (!sessionIds.isEmpty())
            {
                final String msg = String.format(
                    "The gateway thinks that we own the following session ids: %s", sessionIds);
                configuration
                    .gatewayErrorHandler()
                    .onError(GatewayError.UNKNOWN_SESSION, libraryId, msg);
            }

            // Commit to ensure that you leave the poll loop having reconnected successfully
            return BREAK;
        }

        return CONTINUE;
    }

    public Action onSlowStatusNotification(
        final int libraryId, final long connectionId, final boolean hasBecomeSlow)
    {
        if (libraryId == this.libraryId)
        {
            final SessionSubscriber subscriber = connectionIdToSession.get(connectionId);
            if (subscriber != null)
            {
                subscriber.onSlowStatusNotification(libraryId, hasBecomeSlow);
            }
        }

        return CONTINUE;
    }

    public Action onResetLibrarySequenceNumber(final int libraryId, final long sessionId)
    {
        if (libraryId == this.libraryId)
        {
            for (final SessionSubscriber subscriber : connectionIdToSession.values())
            {
                final Session session = subscriber.session();
                if (session.id() == sessionId)
                {
                    return Pressure.apply(session.resetSequenceNumbers());
                }
            }
        }

        return Action.CONTINUE;
    }

    // -----------------------------------------------------------------------
    //                     END EVENT HANDLERS
    // -----------------------------------------------------------------------

    private void createSessionSubscriber(
        final long connectionId,
        final InternalSession session,
        final InitiateSessionReply reply,
        final SlowStatus slowStatus,
        final FixDictionary fixDictionary)
    {
        final MessageValidationStrategy validationStrategy = configuration.messageValidationStrategy();
        final SessionParser parser = new SessionParser(
            session, validationStrategy, null, fixDictionary);
        final SessionSubscriber subscriber = new SessionSubscriber(
            parser,
            session,
            receiveTimer,
            sessionTimer);
        subscriber.reply(reply);
        subscriber.handler(configuration.sessionAcquireHandler()
            .onSessionAcquired(session, SlowStatus.SLOW == slowStatus));

        connectionIdToSession.put(connectionId, subscriber);
    }

    private InitiatorSession newInitiatorSession(
        final long connectionId,
        final int lastSentSequenceNumber,
        final int lastReceivedSequenceNumber,
        final SessionState state,
        final SessionConfiguration sessionConfiguration,
        final int sequenceIndex,
        final boolean enableLastMsgSeqNumProcessed,
        final FixDictionary fixDictionary)
    {
        final int defaultInterval = configuration.defaultHeartbeatIntervalInS();
        final GatewayPublication publication = transport.outboundPublication();

        final MutableAsciiBuffer asciiBuffer = sessionBuffer();
        final SessionProxy sessionProxy = sessionProxy(connectionId, fixDictionary);
        final int initialReceivedSequenceNumber = initiatorNewSequenceNumber(
            sessionConfiguration, SessionConfiguration::initialReceivedSequenceNumber, lastReceivedSequenceNumber);
        final int initialSentSequenceNumber = initiatorNewSequenceNumber(
            sessionConfiguration, SessionConfiguration::initialSentSequenceNumber, lastSentSequenceNumber);

        final InitiatorSession session = new InitiatorSession(
            defaultInterval,
            connectionId,
            epochClock,
            sessionProxy,
            publication,
            sessionIdStrategy,
            configuration.sendingTimeWindowInMs(),
            fixCounters.receivedMsgSeqNo(connectionId),
            fixCounters.sentMsgSeqNo(connectionId),
            libraryId,
            initialSentSequenceNumber,
            sequenceIndex,
            state,
            sessionConfiguration != null && sessionConfiguration.resetSeqNum(),
            configuration.reasonableTransmissionTimeInMs(),
            asciiBuffer,
            enableLastMsgSeqNumProcessed,
            fixDictionary.beginString());

        session.initialLastReceivedMsgSeqNum(initialReceivedSequenceNumber - 1);

        return session;
    }

    private MutableAsciiBuffer sessionBuffer()
    {
        return new MutableAsciiBuffer(new byte[configuration.sessionBufferSize()]);
    }

    private int initiatorNewSequenceNumber(
        final SessionConfiguration sessionConfiguration,
        final ToIntFunction<SessionConfiguration> initialSequenceNumberGetter,
        final int lastSequenceNumber)
    {
        final int newSequenceNumber = lastSequenceNumber + 1;
        if (sessionConfiguration == null)
        {
            return newSequenceNumber;
        }

        final int initialSequenceNumber = initialSequenceNumberGetter.applyAsInt(sessionConfiguration);
        if (initialSequenceNumber != AUTOMATIC_INITIAL_SEQUENCE_NUMBER)
        {
            return initialSequenceNumber;
        }

        if (sessionConfiguration.sequenceNumbersPersistent() && lastSequenceNumber != SessionInfo.UNK_SESSION)
        {
            return newSequenceNumber;
        }

        return 1;
    }

    private InternalSession acceptSession(
        final long connectionId,
        final String address,
        final SessionState state,
        final int heartbeatIntervalInS,
        final int sequenceIndex,
        final boolean enableLastMsgSeqNumProcessed,
        final FixDictionary fixDictionary)
    {
        final GatewayPublication publication = transport.outboundPublication();
        final long sendingTimeWindow = configuration.sendingTimeWindowInMs();
        final AtomicCounter receivedMsgSeqNo = fixCounters.receivedMsgSeqNo(connectionId);
        final AtomicCounter sentMsgSeqNo = fixCounters.sentMsgSeqNo(connectionId);
        final MutableAsciiBuffer asciiBuffer = sessionBuffer();
        final int split = address.lastIndexOf(':');
        final int start = address.startsWith("/") ? 1 : 0;
        final String host = address.substring(start, split);
        final int port = Integer.parseInt(address.substring(split + 1));

        final InternalSession session = new AcceptorSession(
            heartbeatIntervalInS,
            connectionId,
<<<<<<< HEAD
            epochClock,
            sessionProxy(connectionId),
=======
            clock,
            sessionProxy(connectionId, fixDictionary),
>>>>>>> 4a1070e0
            publication,
            sessionIdStrategy,
            sendingTimeWindow,
            receivedMsgSeqNo,
            sentMsgSeqNo,
            libraryId,
            1,
            sequenceIndex,
            state,
            configuration.reasonableTransmissionTimeInMs(),
            asciiBuffer,
            enableLastMsgSeqNumProcessed,
            fixDictionary.beginString());
        session.address(host, port);
        return session;
    }

    private SessionProxy sessionProxy(final long connectionId, final FixDictionary fixDictionary)
    {
        return configuration.sessionProxyFactory().make(
            configuration.sessionBufferSize(),
            transport.outboundPublication(),
            sessionIdStrategy,
            configuration.sessionCustomisationStrategy(),
            new SystemEpochClock(),
            connectionId,
            libraryId,
            fixDictionary,
            LangUtil::rethrowUnchecked);
    }

    private void checkState()
    {
        if (state != CONNECTED)
        {
            throw new IllegalStateException("Library has been closed or is performing end of day operation");
        }
    }

    private void closeWithParent()
    {
        try
        {
            fixLibrary.internalClose();
        }
        finally
        {
            close();
        }
    }

    public void close()
    {
        if (state != CLOSED && configuration.gracefulShutdown())
        {
            connectionIdToSession.values().forEach(subscriber -> subscriber.session().disable());
            state = CLOSED;
        }
    }

}<|MERGE_RESOLUTION|>--- conflicted
+++ resolved
@@ -754,77 +754,9 @@
             }
             else if (libraryId == this.libraryId)
             {
-<<<<<<< HEAD
-                final InternalSession session;
-                InitiateSessionReply reply = null;
-                if (sessionStatus == SessionStatus.SESSION_HANDOVER)
-                {
-                    // From manageConnection - ie set up the session in this library.
-                    if (connectionType == INITIATOR)
-                    {
-                        DebugLogger.log(FIX_CONNECTION, "Init Connect: %d, %d%n", connectionId, libraryId);
-                        final LibraryReply<?> task = correlationIdToReply.get(correlationId);
-                        final boolean isReply = task instanceof InitiateSessionReply;
-                        if (isReply)
-                        {
-                            reply = (InitiateSessionReply)task;
-                            reply.onTcpConnected(connectionId);
-                        }
-                        session = newInitiatorSession(
-                            connectionId,
-                            lastSentSeqNum,
-                            lastRecvSeqNum,
-                            sessionState,
-                            isReply ? reply.configuration() : null,
-                            sequenceIndex,
-                            enableLastMsgSeqNumProcessed);
-                    }
-                    else
-                    {
-                        DebugLogger.log(FIX_CONNECTION, "Acct Connect: %d, %d%n", connectionId, libraryId);
-                        session = acceptSession(
-                            connectionId, address, sessionState, heartbeatIntervalInS, sequenceIndex,
-                            enableLastMsgSeqNumProcessed);
-                        session.lastSentMsgSeqNum(lastSentSeqNum);
-                        session.initialLastReceivedMsgSeqNum(lastRecvSeqNum);
-                    }
-
-                    final CompositeKey compositeKey = sessionIdStrategy.onInitiateLogon(
-                        localCompId,
-                        localSubId,
-                        localLocationId,
-                        remoteCompId,
-                        remoteSubId,
-                        remoteLocationId);
-
-                    session.username(username);
-                    session.password(password);
-                    session.setupSession(sessionId, compositeKey);
-                    session.logonTime(logonTime);
-                    session.closedResendInterval(closedResendInterval);
-                    session.resendRequestChunkSize(resendRequestChunkSize);
-                    session.sendRedundantResendRequests(sendRedundantResendRequests);
-                    session.awaitingResend(awaitingResend);
-                    session.lastResentMsgSeqNo(lastResentMsgSeqNo);
-                    session.lastResendChunkMsgSeqNum(lastResendChunkMsgSeqNum);
-                    session.endOfResendRequestRange(endOfResendRequestRange);
-                    session.awaitingHeartbeat(awaitingHeartbeat);
-
-                    createSessionSubscriber(connectionId, session, reply, slowStatus);
-                    insertSession(session, connectionType, sessionState);
-
-                    DebugLogger.log(GATEWAY_MESSAGE,
-                        "onSessionExists: conn=%d, sess=%d, sentSeqNo=%d, recvSeqNo=%d%n",
-                        connectionId,
-                        sessionId,
-                        lastSentSeqNum,
-                        lastRecvSeqNum);
-                }
-                else
-=======
                 onHandoverSession(
                     libraryId,
-                    connection,
+                    connectionId,
                     sessionId,
                     lastSentSeqNum,
                     lastRecvSeqNum,
@@ -903,11 +835,12 @@
             if (connectionType == INITIATOR)
             {
                 DebugLogger.log(FIX_CONNECTION, "Init Connect: %d, %d%n", connection, libraryId);
-                final boolean isReply = correlationIdToReply.get(correlationId) instanceof InitiateSessionReply;
+                final LibraryReply<?> task = correlationIdToReply.get(correlationId);
+                final boolean isReply = task instanceof InitiateSessionReply;
                 if (isReply)
->>>>>>> 4a1070e0
                 {
-                    reply = (InitiateSessionReply)correlationIdToReply.remove(correlationId);
+                    reply = (InitiateSessionReply)task;
+                    reply.onTcpConnected(connection);
                 }
                 session = newInitiatorSession(
                     connection,
@@ -1184,7 +1117,6 @@
 
     public Action onControlNotification(final int libraryId, final SessionsDecoder sessionsDecoder)
     {
-        // TODO(Nick): Reorganise this as it is confusing.
         if (libraryId == this.libraryId)
         {
             final long timeInMs = timeInMs();
@@ -1407,13 +1339,8 @@
         final InternalSession session = new AcceptorSession(
             heartbeatIntervalInS,
             connectionId,
-<<<<<<< HEAD
             epochClock,
-            sessionProxy(connectionId),
-=======
-            clock,
             sessionProxy(connectionId, fixDictionary),
->>>>>>> 4a1070e0
             publication,
             sessionIdStrategy,
             sendingTimeWindow,
