/*
 * Copyright 2015-2017 Real Logic Ltd.
 *
 * Licensed under the Apache License, Version 2.0 (the "License");
 * you may not use this file except in compliance with the License.
 * You may obtain a copy of the License at
 *
 * http://www.apache.org/licenses/LICENSE-2.0
 *
 * Unless required by applicable law or agreed to in writing, software
 * distributed under the License is distributed on an "AS IS" BASIS,
 * WITHOUT WARRANTIES OR CONDITIONS OF ANY KIND, either express or implied.
 * See the License for the specific language governing permissions and
 * limitations under the License.
 */
package uk.co.real_logic.artio.engine.logger;

import io.aeron.Aeron;
import io.aeron.CommonContext;
import io.aeron.ExclusivePublication;
import io.aeron.Subscription;
import io.aeron.archive.ArchivingMediaDriver;
import io.aeron.archive.client.AeronArchive;
import io.aeron.archive.codecs.SourceLocation;
import io.aeron.logbuffer.ControlledFragmentHandler;
import org.agrona.ErrorHandler;
import org.agrona.IoUtil;
import org.agrona.concurrent.NoOpIdleStrategy;
import org.agrona.concurrent.UnsafeBuffer;
import org.agrona.concurrent.YieldingIdleStrategy;
import org.junit.After;
import org.junit.Before;
import org.junit.Test;
import org.mockito.verification.VerificationMode;
import uk.co.real_logic.artio.TestFixtures;
import uk.co.real_logic.artio.dictionary.generation.Exceptions;
import uk.co.real_logic.artio.messages.ManageSessionEncoder;
import uk.co.real_logic.artio.messages.MessageHeaderEncoder;

import java.io.File;
import java.io.IOException;
import java.nio.ByteBuffer;
import java.util.stream.IntStream;

import static org.junit.Assert.assertEquals;
import static org.mockito.Mockito.*;
import static uk.co.real_logic.artio.GatewayProcess.OUTBOUND_LIBRARY_STREAM;
import static uk.co.real_logic.artio.TestFixtures.cleanupMediaDriver;
<<<<<<< HEAD
=======
import static uk.co.real_logic.artio.TestFixtures.largeTestReqId;
>>>>>>> 5fb2015d
import static uk.co.real_logic.artio.engine.EngineConfiguration.*;
import static uk.co.real_logic.artio.engine.logger.ReplayIndexDescriptor.*;
import static uk.co.real_logic.artio.engine.logger.Replayer.MOST_RECENT_MESSAGE;

// TODO: test case where we return less messages than expected.
public class ReplayIndexTest extends AbstractLogTest
{
    private static final String CHANNEL = CommonContext.IPC_CHANNEL;

    private ByteBuffer indexBuffer = ByteBuffer.allocate(16 * 1024 + INITIAL_RECORD_OFFSET);
    private ExistingBufferFactory existingBufferFactory = mock(ExistingBufferFactory.class);
    private BufferFactory newBufferFactory = mock(BufferFactory.class);
    private ReplayIndex replayIndex;
    private int totalMessages = (indexBuffer.capacity() - MessageHeaderEncoder.ENCODED_LENGTH) / RECORD_LENGTH;

    private UnsafeBuffer replayPositionBuffer = new UnsafeBuffer(new byte[REPLAY_POSITION_BUFFER_SIZE]);
    private IndexedPositionConsumer positionConsumer = mock(IndexedPositionConsumer.class);
    private IndexedPositionReader positionReader = new IndexedPositionReader(replayPositionBuffer);
    private ManageSessionEncoder logon = new ManageSessionEncoder();

    private ControlledFragmentHandler mockHandler = mock(ControlledFragmentHandler.class);
    private ErrorHandler errorHandler = mock(ErrorHandler.class);

    private ArchivingMediaDriver mediaDriver;
    private AeronArchive aeronArchive;

    private ExclusivePublication publication;
    private Subscription subscription;
    private RecordingIdStore recordingIdStore;

    private void newReplayIndex()
    {
        replayIndex = new ReplayIndex(
            DEFAULT_LOG_FILE_DIR,
            STREAM_ID,
            DEFAULT_REPLAY_INDEX_FILE_SIZE,
            DEFAULT_LOGGER_CACHE_NUM_SETS,
            DEFAULT_LOGGER_CACHE_SET_SIZE,
            newBufferFactory,
            replayPositionBuffer,
            errorHandler,
            recordingIdStore.outboundLookup());
    }

    private Aeron aeron()
    {
        return aeronArchive.context().aeron();
    }

    private ReplayQuery query;

    @Before
    public void setUp()
    {
        mediaDriver = TestFixtures.launchMediaDriver();
        aeronArchive = AeronArchive.connect();

<<<<<<< HEAD
        recordingIdStore = new RecordingIdStore(aeron(), CHANNEL, null);
=======
        recordingIdStore = new RecordingIdStore(
            aeron(), CHANNEL, null, new YieldingIdleStrategy(), new YieldingIdleStrategy());
>>>>>>> 5fb2015d

        aeronArchive.startRecording(CHANNEL, STREAM_ID, SourceLocation.LOCAL);

        final Aeron aeron = aeron();
        publication = aeron.addExclusivePublication(CHANNEL, STREAM_ID);
        subscription = aeron.addSubscription(CHANNEL, STREAM_ID);

        final File logFile = logFile(SESSION_ID);
        IoUtil.deleteIfExists(logFile);

        newReplayIndex();
        query = new ReplayQuery(
            DEFAULT_LOG_FILE_DIR,
            DEFAULT_LOGGER_CACHE_NUM_SETS,
            DEFAULT_LOGGER_CACHE_SET_SIZE,
            existingBufferFactory,
            OUTBOUND_LIBRARY_STREAM,
            new NoOpIdleStrategy(),
            aeronArchive,
<<<<<<< HEAD
            CHANNEL,
            errorHandler,
            new RecordingBarrier(aeronArchive));
=======
            errorHandler);
>>>>>>> 5fb2015d

        returnBuffer(indexBuffer, SESSION_ID);
        returnBuffer(ByteBuffer.allocate(16 * 1024), SESSION_ID_2);
        when(newBufferFactory.map(any(), anyInt())).thenReturn(indexBuffer);
    }

    @After
    public void teardown()
    {
        aeronArchive.stopRecording(CHANNEL, STREAM_ID);
        Exceptions.closeAll(replayIndex, aeronArchive);
        cleanupMediaDriver(mediaDriver);
    }

    @Test
    public void shouldReturnRecordsMatchingQuery()
    {
        indexExampleMessage();

        final int msgCount = query();

        verifyMappedFile(SESSION_ID, 1);
        verifyMessagesRead(1);
        assertEquals(1, msgCount);
    }

    @Test
    public void shouldReturnLongRecordsMatchingQuery()
    {
        final String testReqId = largeTestReqId();

        bufferContainsExampleMessage(true, SESSION_ID, SEQUENCE_NUMBER, SEQUENCE_INDEX, testReqId);
        publishBuffer();
        indexRecord(11);

        final int msgCount = query();

        verifyMappedFile(SESSION_ID, 1);
        verifyMessagesRead(1);
        assertEquals(1, msgCount);
    }

    @Test
    public void shouldReadSecondRecord()
    {
        indexExampleMessage();

        final int endSequenceNumber = SEQUENCE_NUMBER + 1;
        indexExampleMessage(SESSION_ID, endSequenceNumber, SEQUENCE_INDEX);

        final int msgCount = query(SEQUENCE_NUMBER, SEQUENCE_INDEX, endSequenceNumber, SEQUENCE_INDEX);

        verifyMessagesRead(2);
        assertEquals(2, msgCount);
    }

    @Test
    public void shouldReadRecordsFromBeforeARestart() throws IOException
    {
        indexExampleMessage();

        // Fake restarting the gateway
        final File logFile = logFile(SESSION_ID);
        IoUtil.ensureDirectoryExists(new File(DEFAULT_LOG_FILE_DIR), DEFAULT_LOG_FILE_DIR);
        logFile.createNewFile();
        try
        {
            newReplayIndex();

            final int msgCount = query();

            verifyMappedFile(SESSION_ID, 1);
            verifyMessagesRead(1);
            assertEquals(1, msgCount);
        }
        finally
        {
            IoUtil.delete(new File(DEFAULT_LOG_FILE_DIR), false);
        }
    }

    @Test
    public void shouldReturnAllLogEntriesWhenMostResentMessageRequested()
    {
        indexExampleMessage();

        final int msgCount = query(SEQUENCE_NUMBER, SEQUENCE_INDEX, MOST_RECENT_MESSAGE, SEQUENCE_INDEX);

        verifyMappedFile(SESSION_ID, 1);
        verifyMessagesRead(1);
        assertEquals(1, msgCount);
    }

    @Test
    public void shouldNotReturnLogEntriesWithWrongSessionId()
    {
        indexExampleMessage();

        final int msgCount = query(SESSION_ID_2, SEQUENCE_NUMBER, SEQUENCE_INDEX, SEQUENCE_NUMBER, SEQUENCE_INDEX);

        assertEquals(0, msgCount);
        verifyMappedFile(SESSION_ID_2, 1);
        verifyNoMessageRead();
    }

    @Test
    public void shouldNotReturnLogEntriesWithOutOfRangeSequenceNumbers()
    {
        indexExampleMessage();

        final int msgCount = query(SESSION_ID, 1001, SEQUENCE_INDEX, 1002, SEQUENCE_INDEX);

        assertEquals(0, msgCount);
        verifyNoMessageRead();
    }

    @Test
    public void shouldQueryOverSequenceIndexBoundaries()
    {
        indexExampleMessage();

        final int nextSequenceIndex = SEQUENCE_INDEX + 1;
        final int endSequenceNumber = 1;

        indexExampleMessage(SESSION_ID, endSequenceNumber, nextSequenceIndex);

        final int msgCount = query(SEQUENCE_NUMBER, SEQUENCE_INDEX, endSequenceNumber, nextSequenceIndex);

        verifyMessagesRead(2);
        assertEquals(2, msgCount);
    }

    @Test
    public void shouldNotStopIndexingWhenBufferFull()
    {
        indexExampleMessage();

        final int beginSequenceNumber = 1;
        final int endSequenceNumber = 1_000;

        IntStream.rangeClosed(beginSequenceNumber, endSequenceNumber).forEach(seqNum ->
            indexExampleMessage(SESSION_ID, seqNum, SEQUENCE_INDEX));

        final int msgCount = query(beginSequenceNumber, SEQUENCE_INDEX, endSequenceNumber, SEQUENCE_INDEX);

        assertEquals(totalMessages, msgCount);
        verifyMessagesRead(totalMessages);
    }

    @Test
    public void shouldUpdatePositionForIndexedRecord()
    {
        indexExampleMessage();

        positionReader.readLastPosition(positionConsumer);

<<<<<<< HEAD
        verify(positionConsumer, times(1)).accept(publication.sessionId(), alignedEndPosition());
=======
        final int aeronSessionId = publication.sessionId();
        final long recordingId = recordingIdStore.outboundLookup().getRecordingId(aeronSessionId);

        verify(positionConsumer, times(1))
            .accept(aeronSessionId, recordingId, alignedEndPosition());
>>>>>>> 5fb2015d
    }

    @Test
    public void shouldOnlyMapSessionFileOnce()
    {
        indexExampleMessage();

        indexExampleMessage();

        verifyMappedFile(SESSION_ID);
    }

    @Test
    public void shouldRecordIndexesForMultipleSessions()
    {
        indexExampleMessage();

        indexExampleMessage(SESSION_ID_2, SEQUENCE_NUMBER, SEQUENCE_INDEX);

        verifyMappedFile(SESSION_ID);
        verifyMappedFile(SESSION_ID_2);
    }

    @Test
    public void shouldIgnoreOtherMessageTypes()
    {
        bufferContainsLogon();

        publishBuffer();

        indexRecord();

        positionReader.readLastPosition(positionConsumer);

        verifyNoMoreInteractions(existingBufferFactory, positionConsumer);
    }

    private void bufferContainsLogon()
    {
        offset = START;

        logon
            .wrapAndApplyHeader(buffer, offset, header)
            .connection(CONNECTION_ID)
            .session(SESSION_ID);

        offset += header.encodedLength() + logon.encodedLength();
    }

    private void indexExampleMessage()
    {
        indexExampleMessage(SESSION_ID, SEQUENCE_NUMBER, SEQUENCE_INDEX);
    }

    private void verifyNoMessageRead()
    {
        verifyMessagesRead(never());
    }

    private void verifyMessagesRead(final int number)
    {
        verifyMessagesRead(times(number));
    }

    private void verifyMessagesRead(final VerificationMode times)
    {
        verify(mockHandler, times)
            .onFragment(any(), anyInt(), anyInt(), any());
    }

    private void returnBuffer(final ByteBuffer buffer, final long sessionId)
    {
        final File file = logFile(sessionId);
        when(existingBufferFactory.map(file)).thenReturn(buffer);
    }

    private void verifyMappedFile(final long sessionId, final int wantedNumberOfInvocations)
    {
        verify(existingBufferFactory, times(wantedNumberOfInvocations)).map(logFile(sessionId));
    }

    private void verifyMappedFile(final long sessionId)
    {
        verify(newBufferFactory).map(eq(logFile(sessionId)), anyInt());
    }

    private File logFile(final long sessionId)
    {
        return ReplayIndexDescriptor.logFile(DEFAULT_LOG_FILE_DIR, sessionId, STREAM_ID);
    }

    private void indexRecord()
    {
<<<<<<< HEAD
        int read = 0;
        while (read < 1)
        {
            read += subscription.controlledPoll(replayIndex, 1);
        }
    }

    private void indexExampleMessage(final long sessionId, final int sequenceNumber, final int sequenceIndex)
    {
=======
        indexRecord(1);
    }

    private void indexRecord(final int fragmentsToRead)
    {
        int read = 0;
        while (read < fragmentsToRead)
        {
            read += subscription.poll(replayIndex, 1);
        }
    }

    private void indexExampleMessage(final long sessionId, final int sequenceNumber, final int sequenceIndex)
    {
>>>>>>> 5fb2015d
        bufferContainsExampleMessage(true, sessionId, sequenceNumber, sequenceIndex);

        publishBuffer();

        indexRecord();
    }

    private void publishBuffer()
    {
        while (publication.offer(buffer, START, logEntryLength + PREFIX_LENGTH) <= 0)
        {
            Thread.yield();
        }
    }

    private int query()
    {
        return query(SEQUENCE_NUMBER, SEQUENCE_INDEX, SEQUENCE_NUMBER, SEQUENCE_INDEX);
    }

    private int query(
        final int beginSequenceNumber,
        final int beginSequenceIndex,
        final int endSequenceNumber,
        final int endSequenceIndex)
    {
        return query(SESSION_ID, beginSequenceNumber, beginSequenceIndex, endSequenceNumber, endSequenceIndex);
    }

    private int query(
        final long sessionId,
        final int beginSequenceNumber,
        final int beginSequenceIndex,
        final int endSequenceNumber,
        final int endSequenceIndex)
    {
        final ReplayOperation operation = query.query(
            mockHandler, sessionId, beginSequenceNumber, beginSequenceIndex, endSequenceNumber, endSequenceIndex);
        while (!operation.attemptReplay())
        {
            Thread.yield();
        }
        return operation.replayedMessages();
    }
}<|MERGE_RESOLUTION|>--- conflicted
+++ resolved
@@ -46,15 +46,11 @@
 import static org.mockito.Mockito.*;
 import static uk.co.real_logic.artio.GatewayProcess.OUTBOUND_LIBRARY_STREAM;
 import static uk.co.real_logic.artio.TestFixtures.cleanupMediaDriver;
-<<<<<<< HEAD
-=======
 import static uk.co.real_logic.artio.TestFixtures.largeTestReqId;
->>>>>>> 5fb2015d
 import static uk.co.real_logic.artio.engine.EngineConfiguration.*;
 import static uk.co.real_logic.artio.engine.logger.ReplayIndexDescriptor.*;
 import static uk.co.real_logic.artio.engine.logger.Replayer.MOST_RECENT_MESSAGE;
 
-// TODO: test case where we return less messages than expected.
 public class ReplayIndexTest extends AbstractLogTest
 {
     private static final String CHANNEL = CommonContext.IPC_CHANNEL;
@@ -107,12 +103,8 @@
         mediaDriver = TestFixtures.launchMediaDriver();
         aeronArchive = AeronArchive.connect();
 
-<<<<<<< HEAD
-        recordingIdStore = new RecordingIdStore(aeron(), CHANNEL, null);
-=======
         recordingIdStore = new RecordingIdStore(
             aeron(), CHANNEL, null, new YieldingIdleStrategy(), new YieldingIdleStrategy());
->>>>>>> 5fb2015d
 
         aeronArchive.startRecording(CHANNEL, STREAM_ID, SourceLocation.LOCAL);
 
@@ -132,13 +124,7 @@
             OUTBOUND_LIBRARY_STREAM,
             new NoOpIdleStrategy(),
             aeronArchive,
-<<<<<<< HEAD
-            CHANNEL,
-            errorHandler,
-            new RecordingBarrier(aeronArchive));
-=======
             errorHandler);
->>>>>>> 5fb2015d
 
         returnBuffer(indexBuffer, SESSION_ID);
         returnBuffer(ByteBuffer.allocate(16 * 1024), SESSION_ID_2);
@@ -295,15 +281,11 @@
 
         positionReader.readLastPosition(positionConsumer);
 
-<<<<<<< HEAD
-        verify(positionConsumer, times(1)).accept(publication.sessionId(), alignedEndPosition());
-=======
         final int aeronSessionId = publication.sessionId();
         final long recordingId = recordingIdStore.outboundLookup().getRecordingId(aeronSessionId);
 
         verify(positionConsumer, times(1))
             .accept(aeronSessionId, recordingId, alignedEndPosition());
->>>>>>> 5fb2015d
     }
 
     @Test
@@ -397,17 +379,6 @@
 
     private void indexRecord()
     {
-<<<<<<< HEAD
-        int read = 0;
-        while (read < 1)
-        {
-            read += subscription.controlledPoll(replayIndex, 1);
-        }
-    }
-
-    private void indexExampleMessage(final long sessionId, final int sequenceNumber, final int sequenceIndex)
-    {
-=======
         indexRecord(1);
     }
 
@@ -422,7 +393,6 @@
 
     private void indexExampleMessage(final long sessionId, final int sequenceNumber, final int sequenceIndex)
     {
->>>>>>> 5fb2015d
         bufferContainsExampleMessage(true, sessionId, sequenceNumber, sequenceIndex);
 
         publishBuffer();
