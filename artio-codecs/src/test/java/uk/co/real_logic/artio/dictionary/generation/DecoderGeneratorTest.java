--- conflicted
+++ resolved
@@ -138,18 +138,15 @@
     private static final char[] ABC = "abc".toCharArray();
     private static final char[] AB = "ab".toCharArray();
     private static final String ON_BEHALF_OF_COMP_ID = "onBehalfOfCompID";
-<<<<<<< HEAD
     private static final char[] MULTI_CHAR_VALUE = "a b".toCharArray();
     private static final char[] MULTI_CHAR_VALUE_NO_ENUM = "a b z f".toCharArray();
     private static final char[] MULTI_VALUE_STRING = "ab cd".toCharArray();
-=======
     private static final String CHAR_ENUM_OPT = "charEnumOpt";
     private static final String INT_ENUM_OPT = "intEnumOpt";
     private static final String STRING_ENUM_OPT = "stringEnumOpt";
     private static final String CHAR_ENUM_REQ = "charEnumReq";
     private static final String INT_ENUM_REQ = "intEnumReq";
     private static final String STRING_ENUM_REQ = "stringEnumReq";
->>>>>>> 9416a99f
 
     private static Class<?> heartbeatWithoutValidation;
     private static Class<?> heartbeat;
@@ -1384,14 +1381,14 @@
             isValid);
     }
 
-<<<<<<< HEAD
     private void assertInvalid(final Decoder decoder)
     {
         final boolean isValid = decoder.validate();
         assertFalse(String.format(
             "Decoder fails validation due to: %s for tag: %d", decoder.rejectReason(), decoder.invalidTagId()),
             isValid);
-=======
+    }
+
     private <T extends Exception> void assertThrows(
         final ExceptionThrowingCommand throwableCommand,
         final Class<T> exception,
@@ -1410,11 +1407,6 @@
             assertThat(actualException.getClass(), typeCompatibleWith(exception));
             assertThat(actualException.getMessage(), is(message));
         }
-    private void assertInvalid(final Decoder decoder)
-    {
-        final boolean isValid = decoder.validate();
-        assertTrue("Decoder erroneously passes validation for all tags.", !isValid);
->>>>>>> 9416a99f
     }
 
     private Object getRequiredFields(final Decoder decoder) throws IllegalAccessException, NoSuchFieldException
