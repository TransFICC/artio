--- conflicted
+++ resolved
@@ -97,8 +97,6 @@
             .invoke(object, value);
     }
 
-<<<<<<< HEAD
-=======
     private static void set(
         final Object object,
         final String setterName,
@@ -120,7 +118,6 @@
         field(object, fieldName).set(object, value);
     }
 
->>>>>>> ff7fea9e
     public static Object get(final Object value, final String name) throws Exception
     {
         return value.getClass()
