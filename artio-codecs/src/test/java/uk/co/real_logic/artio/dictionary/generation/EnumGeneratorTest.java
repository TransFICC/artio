--- conflicted
+++ resolved
@@ -24,7 +24,6 @@
 import org.junit.Test;
 import org.junit.rules.ExpectedException;
 
-<<<<<<< HEAD
 import static org.hamcrest.Matchers.arrayWithSize;
 import static org.hamcrest.Matchers.hasKey;
 import static org.hamcrest.Matchers.not;
@@ -40,7 +39,7 @@
 import static uk.co.real_logic.artio.dictionary.ExampleDictionary.MULTI_STRING_VALUE_ENUM;
 import static uk.co.real_logic.artio.dictionary.ExampleDictionary.OTHER_ENUM;
 import static uk.co.real_logic.artio.dictionary.ExampleDictionary.STRING_ENUM;
-=======
+
 import java.lang.reflect.InvocationTargetException;
 import java.lang.reflect.Method;
 import java.util.Map;
@@ -48,7 +47,7 @@
 import static org.hamcrest.Matchers.*;
 import static org.junit.Assert.*;
 import static uk.co.real_logic.artio.dictionary.ExampleDictionary.*;
->>>>>>> 9416a99f
+
 import static uk.co.real_logic.artio.dictionary.generation.GenerationUtil.PARENT_PACKAGE;
 
 public class EnumGeneratorTest
@@ -154,7 +153,6 @@
     }
 
     @Test
-<<<<<<< HEAD
     public void generateMultiStringValueValidation() throws Exception
     {
         final Class<?> clazz = compile(MULTI_STRING_VALUE_ENUM);
@@ -167,10 +165,8 @@
         assertFalse((boolean)isValid.invoke(null, invalidArr, invalidArr.length));
     }
 
-    private Method stringDecode(final Class<?> clazz) throws NoSuchMethodException
-=======
+
     public void shouldReturnSentinelValueWhenDecodingUnknownRepresentation() throws Exception
->>>>>>> 9416a99f
     {
         final Class<?> clazz = compile(STRING_ENUM, sources);
         final Enum[] values = (Enum[])clazz.getEnumConstants();
